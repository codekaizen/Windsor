// Copyright 2004-2009 Castle Project - http://www.castleproject.org/
// 
// Licensed under the Apache License, Version 2.0 (the "License");
// you may not use this file except in compliance with the License.
// You may obtain a copy of the License at
// 
//     http://www.apache.org/licenses/LICENSE-2.0
// 
// Unless required by applicable law or agreed to in writing, software
// distributed under the License is distributed on an "AS IS" BASIS,
// WITHOUT WARRANTIES OR CONDITIONS OF ANY KIND, either express or implied.
// See the License for the specific language governing permissions and
// limitations under the License.

namespace Castle.MicroKernel.Registration.Interceptor
{
<<<<<<< HEAD
	using Castle.DynamicProxy;
=======
	using Castle.Core.Interceptor;
	using Castle.DynamicProxy;

>>>>>>> 6fb5f4d3
	using Core;

	public class InterceptorGroup<S> : RegistrationGroup<S>
	{
		private readonly InterceptorReference[] interceptors;

		public InterceptorGroup(ComponentRegistration<S> registration,
		                        InterceptorReference[] interceptors)
			: base(registration)
		{
			this.interceptors = interceptors;
		}

		public ComponentRegistration<S> Anywhere
		{
			get
			{
				AddDescriptor(new InterceptorDescriptor<S>(interceptors));
				return Registration;
			}
		}

		public ComponentRegistration<S> First
		{
			get
			{
				AddDescriptor(new InterceptorDescriptor<S>(
					interceptors, InterceptorDescriptor<S>.Where.First));
				return Registration;
			}
		}

		public ComponentRegistration<S> Last
		{
			get
			{
				AddDescriptor(new InterceptorDescriptor<S>(
					interceptors, InterceptorDescriptor<S>.Where.Last));
				return Registration;
			}
		}

		public ComponentRegistration<S> AtIndex(int index)
		{
			AddDescriptor(new InterceptorDescriptor<S>(interceptors, index));
			return Registration;
		}

		public InterceptorGroup<S> SelectedWith(IInterceptorSelector selector)
		{
			Registration.SelectInterceptorsWith(selector);
			return this;
		}
	}
}<|MERGE_RESOLUTION|>--- conflicted
+++ resolved
@@ -1,78 +1,73 @@
-// Copyright 2004-2009 Castle Project - http://www.castleproject.org/
-// 
-// Licensed under the Apache License, Version 2.0 (the "License");
-// you may not use this file except in compliance with the License.
-// You may obtain a copy of the License at
-// 
-//     http://www.apache.org/licenses/LICENSE-2.0
-// 
-// Unless required by applicable law or agreed to in writing, software
-// distributed under the License is distributed on an "AS IS" BASIS,
-// WITHOUT WARRANTIES OR CONDITIONS OF ANY KIND, either express or implied.
-// See the License for the specific language governing permissions and
-// limitations under the License.
-
-namespace Castle.MicroKernel.Registration.Interceptor
-{
-<<<<<<< HEAD
-	using Castle.DynamicProxy;
-=======
-	using Castle.Core.Interceptor;
-	using Castle.DynamicProxy;
-
->>>>>>> 6fb5f4d3
-	using Core;
-
-	public class InterceptorGroup<S> : RegistrationGroup<S>
-	{
-		private readonly InterceptorReference[] interceptors;
-
-		public InterceptorGroup(ComponentRegistration<S> registration,
-		                        InterceptorReference[] interceptors)
-			: base(registration)
-		{
-			this.interceptors = interceptors;
-		}
-
-		public ComponentRegistration<S> Anywhere
-		{
-			get
-			{
-				AddDescriptor(new InterceptorDescriptor<S>(interceptors));
-				return Registration;
-			}
-		}
-
-		public ComponentRegistration<S> First
-		{
-			get
-			{
-				AddDescriptor(new InterceptorDescriptor<S>(
-					interceptors, InterceptorDescriptor<S>.Where.First));
-				return Registration;
-			}
-		}
-
-		public ComponentRegistration<S> Last
-		{
-			get
-			{
-				AddDescriptor(new InterceptorDescriptor<S>(
-					interceptors, InterceptorDescriptor<S>.Where.Last));
-				return Registration;
-			}
-		}
-
-		public ComponentRegistration<S> AtIndex(int index)
-		{
-			AddDescriptor(new InterceptorDescriptor<S>(interceptors, index));
-			return Registration;
-		}
-
-		public InterceptorGroup<S> SelectedWith(IInterceptorSelector selector)
-		{
-			Registration.SelectInterceptorsWith(selector);
-			return this;
-		}
-	}
-}+// Copyright 2004-2009 Castle Project - http://www.castleproject.org/
+// 
+// Licensed under the Apache License, Version 2.0 (the "License");
+// you may not use this file except in compliance with the License.
+// You may obtain a copy of the License at
+// 
+//     http://www.apache.org/licenses/LICENSE-2.0
+// 
+// Unless required by applicable law or agreed to in writing, software
+// distributed under the License is distributed on an "AS IS" BASIS,
+// WITHOUT WARRANTIES OR CONDITIONS OF ANY KIND, either express or implied.
+// See the License for the specific language governing permissions and
+// limitations under the License.
+
+namespace Castle.MicroKernel.Registration.Interceptor
+{
+	using Castle.DynamicProxy;
+
+	using Core;
+
+	public class InterceptorGroup<S> : RegistrationGroup<S>
+	{
+		private readonly InterceptorReference[] interceptors;
+
+		public InterceptorGroup(ComponentRegistration<S> registration,
+		                        InterceptorReference[] interceptors)
+			: base(registration)
+		{
+			this.interceptors = interceptors;
+		}
+
+		public ComponentRegistration<S> Anywhere
+		{
+			get
+			{
+				AddDescriptor(new InterceptorDescriptor<S>(interceptors));
+				return Registration;
+			}
+		}
+
+		public ComponentRegistration<S> First
+		{
+			get
+			{
+				AddDescriptor(new InterceptorDescriptor<S>(
+					interceptors, InterceptorDescriptor<S>.Where.First));
+				return Registration;
+			}
+		}
+
+		public ComponentRegistration<S> Last
+		{
+			get
+			{
+				AddDescriptor(new InterceptorDescriptor<S>(
+					interceptors, InterceptorDescriptor<S>.Where.Last));
+				return Registration;
+			}
+		}
+
+		public ComponentRegistration<S> AtIndex(int index)
+		{
+			AddDescriptor(new InterceptorDescriptor<S>(interceptors, index));
+			return Registration;
+		}
+
+		public InterceptorGroup<S> SelectedWith(IInterceptorSelector selector)
+		{
+			Registration.SelectInterceptorsWith(selector);
+			return this;
+		}
+	}
+}