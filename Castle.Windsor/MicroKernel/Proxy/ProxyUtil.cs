// Copyright 2004-2009 Castle Project - http://www.castleproject.org/
// 
// Licensed under the Apache License, Version 2.0 (the "License");
// you may not use this file except in compliance with the License.
// You may obtain a copy of the License at
// 
//     http://www.apache.org/licenses/LICENSE-2.0
// 
// Unless required by applicable law or agreed to in writing, software
// distributed under the License is distributed on an "AS IS" BASIS,
// WITHOUT WARRANTIES OR CONDITIONS OF ANY KIND, either express or implied.
// See the License for the specific language governing permissions and
// limitations under the License.

namespace Castle.MicroKernel.Proxy
{
	using System;
	using System.Runtime.Remoting;
	using Castle.Core;
<<<<<<< HEAD
=======
	using Castle.Core.Interceptor;
>>>>>>> 6fb5f4d3
	using Castle.DynamicProxy;

    /// <summary>
	/// Helper support for proxy configuration.
	/// </summary>
	public abstract class ProxyUtil
	{
		/// <summary>
		/// Obtains the <see cref="ProxyOptions"/> associated with the <see cref="ComponentModel"/>.
		/// </summary>
		/// <param name="model">The component model.</param>
		/// <param name="createOnDemand">true if the options should be created if not present.</param>
		/// <returns>The associated proxy options for the component model.</returns>
		public static ProxyOptions ObtainProxyOptions(ComponentModel model, bool createOnDemand)
		{
			ProxyOptions options = model.ExtendedProperties[ProxyConstants.ProxyOptionsKey] as ProxyOptions;

			if (options == null && createOnDemand)
			{
				options = new ProxyOptions();
				model.ExtendedProperties[ProxyConstants.ProxyOptionsKey] = options;
			}

			return options;
		}

		public static object GetUnproxiedInstance(object instance)
		{
#if (!SILVERLIGHT)
			if (!RemotingServices.IsTransparentProxy(instance))
			{
#endif
				var accessor = instance as IProxyTargetAccessor;

				if (accessor != null)
				{
					instance = accessor.DynProxyGetTarget();
				}
#if (!SILVERLIGHT)
			}
#endif

			return instance;
		}

		public static Type GetUnproxiedType(object instance)
		{
#if (!SILVERLIGHT)
			if (!RemotingServices.IsTransparentProxy(instance))
			{
#endif
				var accessor = instance as IProxyTargetAccessor;

				if (accessor != null)
				{
					object target = accessor.DynProxyGetTarget();

					if (target != null)
					{
						if (ReferenceEquals(target, instance))
						{
							return instance.GetType().BaseType;
						}

						instance = target;
					}
				}
#if (!SILVERLIGHT)
			}
#endif

			return instance.GetType();
		}
	}
}<|MERGE_RESOLUTION|>--- conflicted
+++ resolved
@@ -1,98 +1,94 @@
-// Copyright 2004-2009 Castle Project - http://www.castleproject.org/
-// 
-// Licensed under the Apache License, Version 2.0 (the "License");
-// you may not use this file except in compliance with the License.
-// You may obtain a copy of the License at
-// 
-//     http://www.apache.org/licenses/LICENSE-2.0
-// 
-// Unless required by applicable law or agreed to in writing, software
-// distributed under the License is distributed on an "AS IS" BASIS,
-// WITHOUT WARRANTIES OR CONDITIONS OF ANY KIND, either express or implied.
-// See the License for the specific language governing permissions and
-// limitations under the License.
-
-namespace Castle.MicroKernel.Proxy
-{
-	using System;
-	using System.Runtime.Remoting;
-	using Castle.Core;
-<<<<<<< HEAD
-=======
-	using Castle.Core.Interceptor;
->>>>>>> 6fb5f4d3
-	using Castle.DynamicProxy;
-
-    /// <summary>
-	/// Helper support for proxy configuration.
-	/// </summary>
-	public abstract class ProxyUtil
-	{
-		/// <summary>
-		/// Obtains the <see cref="ProxyOptions"/> associated with the <see cref="ComponentModel"/>.
-		/// </summary>
-		/// <param name="model">The component model.</param>
-		/// <param name="createOnDemand">true if the options should be created if not present.</param>
-		/// <returns>The associated proxy options for the component model.</returns>
-		public static ProxyOptions ObtainProxyOptions(ComponentModel model, bool createOnDemand)
-		{
-			ProxyOptions options = model.ExtendedProperties[ProxyConstants.ProxyOptionsKey] as ProxyOptions;
-
-			if (options == null && createOnDemand)
-			{
-				options = new ProxyOptions();
-				model.ExtendedProperties[ProxyConstants.ProxyOptionsKey] = options;
-			}
-
-			return options;
-		}
-
-		public static object GetUnproxiedInstance(object instance)
-		{
-#if (!SILVERLIGHT)
-			if (!RemotingServices.IsTransparentProxy(instance))
-			{
-#endif
-				var accessor = instance as IProxyTargetAccessor;
-
-				if (accessor != null)
-				{
-					instance = accessor.DynProxyGetTarget();
-				}
-#if (!SILVERLIGHT)
-			}
-#endif
-
-			return instance;
-		}
-
-		public static Type GetUnproxiedType(object instance)
-		{
-#if (!SILVERLIGHT)
-			if (!RemotingServices.IsTransparentProxy(instance))
-			{
-#endif
-				var accessor = instance as IProxyTargetAccessor;
-
-				if (accessor != null)
-				{
-					object target = accessor.DynProxyGetTarget();
-
-					if (target != null)
-					{
-						if (ReferenceEquals(target, instance))
-						{
-							return instance.GetType().BaseType;
-						}
-
-						instance = target;
-					}
-				}
-#if (!SILVERLIGHT)
-			}
-#endif
-
-			return instance.GetType();
-		}
-	}
-}+// Copyright 2004-2009 Castle Project - http://www.castleproject.org/
+// 
+// Licensed under the Apache License, Version 2.0 (the "License");
+// you may not use this file except in compliance with the License.
+// You may obtain a copy of the License at
+// 
+//     http://www.apache.org/licenses/LICENSE-2.0
+// 
+// Unless required by applicable law or agreed to in writing, software
+// distributed under the License is distributed on an "AS IS" BASIS,
+// WITHOUT WARRANTIES OR CONDITIONS OF ANY KIND, either express or implied.
+// See the License for the specific language governing permissions and
+// limitations under the License.
+
+namespace Castle.MicroKernel.Proxy
+{
+	using System;
+	using System.Runtime.Remoting;
+	using Castle.Core;
+	using Castle.DynamicProxy;
+
+    /// <summary>
+	/// Helper support for proxy configuration.
+	/// </summary>
+	public abstract class ProxyUtil
+	{
+		/// <summary>
+		/// Obtains the <see cref="ProxyOptions"/> associated with the <see cref="ComponentModel"/>.
+		/// </summary>
+		/// <param name="model">The component model.</param>
+		/// <param name="createOnDemand">true if the options should be created if not present.</param>
+		/// <returns>The associated proxy options for the component model.</returns>
+		public static ProxyOptions ObtainProxyOptions(ComponentModel model, bool createOnDemand)
+		{
+			ProxyOptions options = model.ExtendedProperties[ProxyConstants.ProxyOptionsKey] as ProxyOptions;
+
+			if (options == null && createOnDemand)
+			{
+				options = new ProxyOptions();
+				model.ExtendedProperties[ProxyConstants.ProxyOptionsKey] = options;
+			}
+
+			return options;
+		}
+
+		public static object GetUnproxiedInstance(object instance)
+		{
+#if (!SILVERLIGHT)
+			if (!RemotingServices.IsTransparentProxy(instance))
+			{
+#endif
+				var accessor = instance as IProxyTargetAccessor;
+
+				if (accessor != null)
+				{
+					instance = accessor.DynProxyGetTarget();
+				}
+#if (!SILVERLIGHT)
+			}
+#endif
+
+			return instance;
+		}
+
+		public static Type GetUnproxiedType(object instance)
+		{
+#if (!SILVERLIGHT)
+			if (!RemotingServices.IsTransparentProxy(instance))
+			{
+#endif
+				var accessor = instance as IProxyTargetAccessor;
+
+				if (accessor != null)
+				{
+					object target = accessor.DynProxyGetTarget();
+
+					if (target != null)
+					{
+						if (ReferenceEquals(target, instance))
+						{
+							return instance.GetType().BaseType;
+						}
+
+						instance = target;
+					}
+				}
+#if (!SILVERLIGHT)
+			}
+#endif
+
+			return instance.GetType();
+		}
+	}
+}