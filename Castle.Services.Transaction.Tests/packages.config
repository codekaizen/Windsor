﻿<?xml version="1.0" encoding="utf-8"?>
<packages>
  <package id="Castle.Core" version="2.5.2" />
  <package id="log4net" version="1.2.10" />
<<<<<<< HEAD
  <package id="SharpTestsEx" version="1.1.1" />
=======
  <package id="NUnit" version="2.5.10.11092" />
>>>>>>> 4952dd4a
</packages><|MERGE_RESOLUTION|>--- conflicted
+++ resolved
@@ -1,10 +1,7 @@
-﻿<?xml version="1.0" encoding="utf-8"?>
-<packages>
-  <package id="Castle.Core" version="2.5.2" />
-  <package id="log4net" version="1.2.10" />
-<<<<<<< HEAD
-  <package id="SharpTestsEx" version="1.1.1" />
-=======
-  <package id="NUnit" version="2.5.10.11092" />
->>>>>>> 4952dd4a
+﻿<?xml version="1.0" encoding="utf-8"?>
+<packages>
+  <package id="Castle.Core" version="2.5.2" />
+  <package id="log4net" version="1.2.10" />
+  <package id="SharpTestsEx" version="1.1.1" />
+  <package id="NUnit" version="2.5.10.11092" />
 </packages>