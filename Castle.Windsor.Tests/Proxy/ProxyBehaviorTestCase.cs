--- conflicted
+++ resolved
@@ -1,120 +1,116 @@
-// Copyright 2004-2009 Castle Project - http://www.castleproject.org/
-// 
-// Licensed under the Apache License, Version 2.0 (the "License");
-// you may not use this file except in compliance with the License.
-// You may obtain a copy of the License at
-// 
-//     http://www.apache.org/licenses/LICENSE-2.0
-// 
-// Unless required by applicable law or agreed to in writing, software
-// distributed under the License is distributed on an "AS IS" BASIS,
-// WITHOUT WARRANTIES OR CONDITIONS OF ANY KIND, either express or implied.
-// See the License for the specific language governing permissions and
-// limitations under the License.
-
-#if !SILVERLIGHT // we do not support xml config on SL
-
-namespace Castle.Windsor.Tests.Proxy
-{
-	using System;
-<<<<<<< HEAD
-=======
-	using Castle.Core.Interceptor;
->>>>>>> 6fb5f4d3
-	using Castle.DynamicProxy;
-	using Castle.Windsor.Tests.Components;
-	using NUnit.Framework;
-
-	[TestFixture]
-	public class ProxyBehaviorTestCase
-	{
-		[Test]
-		public void DefaultProxyBehaviorFromConfiguration()
-		{
-			var container = new WindsorContainer(ConfigHelper.ResolveConfigPath("Proxy/proxyBehavior.xml"));
-
-			var calcService = (ICalcService) container["default"];
-			Assert.IsNotNull(calcService);
-			Assert.IsTrue(calcService is IDisposable, "Service proxy should expose the IDisposable interface");
-		}
-
-		[Test]
-		public void NoSingleInterfaceProxyBehaviorFromConfiguration()
-		{
-			var container = new WindsorContainer(ConfigHelper.ResolveConfigPath("Proxy/proxyBehavior.xml"));
-
-			var calcService = (ICalcService) container["noSingle"];
-			Assert.IsNotNull(calcService);
-			Assert.IsTrue(calcService is IDisposable, "Service proxy should expose the IDisposable interface");
-		}
-
-		[Test]
-		public void UseSingleInterfaceProxyBehaviorFromConfiguration()
-		{
-			var container = new WindsorContainer(ConfigHelper.ResolveConfigPath("Proxy/proxyBehavior.xml"));
-
-			var calcService = (ICalcService) container["useSingle"];
-			Assert.IsNotNull(calcService);
-			Assert.IsFalse(calcService is IDisposable, "Service proxy should not expose the IDisposable interface");
-		}
-
-		[Test]
-		public void UseSingleInterfaceProxyBehaviorFromAttribute()
-		{
-			var container = new WindsorContainer(ConfigHelper.ResolveConfigPath("Proxy/proxyBehavior.xml"));
-
-			var calcService = (ICalcService) container["useSingleAttribute"];
-			Assert.IsFalse(calcService is IDisposable, "Service proxy should not expose the IDisposable interface");
-		}
-
-		[Test]
-		public void RequestSingleInterfaceProxyWithAttribute()
-		{
-			var container = new WindsorContainer();
-
-			container.AddComponent("standard.interceptor", typeof(StandardInterceptor));
-			container.AddComponent("useSingle", typeof(ICalcService), typeof(CalculatorServiceWithSingleProxyBehavior));
-
-			var calcService = (ICalcService) container["useSingle"];
-			Assert.IsNotNull(calcService);
-			Assert.IsFalse(calcService is IDisposable, "Service proxy should not expose the IDisposable interface");
-		}
-
-		[Test]
-		public void NoSingleInterfaceProxyWithAttribute()
-		{
-			var container = new WindsorContainer();
-
-			container.AddComponent("standard.interceptor", typeof(StandardInterceptor));
-			container.AddComponent("noSingle", typeof(ICalcService), typeof(CalculatorServiceWithoutSingleProxyBehavior));
-
-			var calcService = (ICalcService) container["noSingle"];
-			Assert.IsNotNull(calcService);
-			Assert.IsTrue(calcService is IDisposable, "Service proxy should expose the IDisposable interface");
-		}
-
-		[Test]
-		public void RequestMarshalByRefProxyWithAttribute()
-		{
-			var container = new WindsorContainer();
-
-			container.AddComponent("standard.interceptor", typeof(StandardInterceptor));
-			container.AddComponent("useMarshal", typeof(ICalcService), typeof(CalculatorServiceWithMarshalByRefProxyBehavior));
-
-			var calcService = (ICalcService)container["useMarshal"];
-			Assert.IsNotNull(calcService);
-			Assert.IsFalse(calcService is CalculatorServiceWithMarshalByRefProxyBehavior, "Service proxy should not expose CalculatorServiceWithMarshalByRefProxyBehavior");
-			Assert.IsTrue(calcService is MarshalByRefObject, "Service proxy should expose MarshalByRefObject");
-			Assert.IsTrue(calcService is IDisposable, "Service proxy should expose the IDisposable interface");
-		}
-
-		[Test]
-		public void InternalInterfaceIgnoredByProxy()
-		{
-			var container = new WindsorContainer(ConfigHelper.ResolveConfigPath("Proxy/proxyBehavior.xml"));
-			Assert.DoesNotThrow(() => container.Resolve("hasInternalInterface"));
-		}
-	}
-}
-
-#endif+// Copyright 2004-2009 Castle Project - http://www.castleproject.org/
+// 
+// Licensed under the Apache License, Version 2.0 (the "License");
+// you may not use this file except in compliance with the License.
+// You may obtain a copy of the License at
+// 
+//     http://www.apache.org/licenses/LICENSE-2.0
+// 
+// Unless required by applicable law or agreed to in writing, software
+// distributed under the License is distributed on an "AS IS" BASIS,
+// WITHOUT WARRANTIES OR CONDITIONS OF ANY KIND, either express or implied.
+// See the License for the specific language governing permissions and
+// limitations under the License.
+
+#if !SILVERLIGHT // we do not support xml config on SL
+
+namespace Castle.Windsor.Tests.Proxy
+{
+	using System;
+	using Castle.DynamicProxy;
+	using Castle.Windsor.Tests.Components;
+	using NUnit.Framework;
+
+	[TestFixture]
+	public class ProxyBehaviorTestCase
+	{
+		[Test]
+		public void DefaultProxyBehaviorFromConfiguration()
+		{
+			var container = new WindsorContainer(ConfigHelper.ResolveConfigPath("Proxy/proxyBehavior.xml"));
+
+			var calcService = (ICalcService) container["default"];
+			Assert.IsNotNull(calcService);
+			Assert.IsTrue(calcService is IDisposable, "Service proxy should expose the IDisposable interface");
+		}
+
+		[Test]
+		public void NoSingleInterfaceProxyBehaviorFromConfiguration()
+		{
+			var container = new WindsorContainer(ConfigHelper.ResolveConfigPath("Proxy/proxyBehavior.xml"));
+
+			var calcService = (ICalcService) container["noSingle"];
+			Assert.IsNotNull(calcService);
+			Assert.IsTrue(calcService is IDisposable, "Service proxy should expose the IDisposable interface");
+		}
+
+		[Test]
+		public void UseSingleInterfaceProxyBehaviorFromConfiguration()
+		{
+			var container = new WindsorContainer(ConfigHelper.ResolveConfigPath("Proxy/proxyBehavior.xml"));
+
+			var calcService = (ICalcService) container["useSingle"];
+			Assert.IsNotNull(calcService);
+			Assert.IsFalse(calcService is IDisposable, "Service proxy should not expose the IDisposable interface");
+		}
+
+		[Test]
+		public void UseSingleInterfaceProxyBehaviorFromAttribute()
+		{
+			var container = new WindsorContainer(ConfigHelper.ResolveConfigPath("Proxy/proxyBehavior.xml"));
+
+			var calcService = (ICalcService) container["useSingleAttribute"];
+			Assert.IsFalse(calcService is IDisposable, "Service proxy should not expose the IDisposable interface");
+		}
+
+		[Test]
+		public void RequestSingleInterfaceProxyWithAttribute()
+		{
+			var container = new WindsorContainer();
+
+			container.AddComponent("standard.interceptor", typeof(StandardInterceptor));
+			container.AddComponent("useSingle", typeof(ICalcService), typeof(CalculatorServiceWithSingleProxyBehavior));
+
+			var calcService = (ICalcService) container["useSingle"];
+			Assert.IsNotNull(calcService);
+			Assert.IsFalse(calcService is IDisposable, "Service proxy should not expose the IDisposable interface");
+		}
+
+		[Test]
+		public void NoSingleInterfaceProxyWithAttribute()
+		{
+			var container = new WindsorContainer();
+
+			container.AddComponent("standard.interceptor", typeof(StandardInterceptor));
+			container.AddComponent("noSingle", typeof(ICalcService), typeof(CalculatorServiceWithoutSingleProxyBehavior));
+
+			var calcService = (ICalcService) container["noSingle"];
+			Assert.IsNotNull(calcService);
+			Assert.IsTrue(calcService is IDisposable, "Service proxy should expose the IDisposable interface");
+		}
+
+		[Test]
+		public void RequestMarshalByRefProxyWithAttribute()
+		{
+			var container = new WindsorContainer();
+
+			container.AddComponent("standard.interceptor", typeof(StandardInterceptor));
+			container.AddComponent("useMarshal", typeof(ICalcService), typeof(CalculatorServiceWithMarshalByRefProxyBehavior));
+
+			var calcService = (ICalcService)container["useMarshal"];
+			Assert.IsNotNull(calcService);
+			Assert.IsFalse(calcService is CalculatorServiceWithMarshalByRefProxyBehavior, "Service proxy should not expose CalculatorServiceWithMarshalByRefProxyBehavior");
+			Assert.IsTrue(calcService is MarshalByRefObject, "Service proxy should expose MarshalByRefObject");
+			Assert.IsTrue(calcService is IDisposable, "Service proxy should expose the IDisposable interface");
+		}
+
+		[Test]
+		public void InternalInterfaceIgnoredByProxy()
+		{
+			var container = new WindsorContainer(ConfigHelper.ResolveConfigPath("Proxy/proxyBehavior.xml"));
+			Assert.DoesNotThrow(() => container.Resolve("hasInternalInterface"));
+		}
+	}
+}
+
+#endif