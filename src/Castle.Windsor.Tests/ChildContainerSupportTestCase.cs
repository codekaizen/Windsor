--- conflicted
+++ resolved
@@ -1,154 +1,141 @@
-// Copyright 2004-2009 Castle Project - http://www.castleproject.org/
-// 
-// Licensed under the Apache License, Version 2.0 (the "License");
-// you may not use this file except in compliance with the License.
-// You may obtain a copy of the License at
-// 
-//     http://www.apache.org/licenses/LICENSE-2.0
-// 
-// Unless required by applicable law or agreed to in writing, software
-// distributed under the License is distributed on an "AS IS" BASIS,
-// WITHOUT WARRANTIES OR CONDITIONS OF ANY KIND, either express or implied.
-// See the License for the specific language governing permissions and
-// limitations under the License.
-
-#if !SILVERLIGHT // we do not support xml config on SL
-
-namespace Castle.Windsor.Tests
-{
-    using System;
-
-    using Castle.MicroKernel;
-    using Castle.MicroKernel.Registration;
-    using Castle.Windsor.Configuration.Interpreters;
-	using NUnit.Framework;
-
-	[TestFixture]
-	public class ChildContainerSupportTestCase
-	{
-		private IWindsorContainer container;
-
-		[SetUp]
-		public void Init()
-		{
-			container = new WindsorContainer();
-			container.Register(Component.For(typeof(A)).Named("A"));
-		}
-
-		[Test]
-		public void ResolveAgainstParentContainer()
-		{
-			IWindsorContainer childcontainer = new WindsorContainer();
-			container.AddChildContainer(childcontainer);
-
-			Assert.AreEqual(container, childcontainer.Parent);
-
-			childcontainer.Register(Component.For(typeof(B)).Named("B"));
-<<<<<<< HEAD
-			var b = childcontainer.Resolve<B>("B");
-=======
-			B b = childcontainer.Resolve("B") as B;
-
->>>>>>> ff99a746
-			Assert.IsNotNull(b);
-		}
-
-		[Test]
-		public void ResolveAgainstParentContainerWithProperty()
-		{
-			IWindsorContainer childcontainer = new WindsorContainer { Parent = container };
-
-			Assert.AreEqual(container, childcontainer.Parent);
-
-			childcontainer.Register(Component.For(typeof(B)).Named("B"));
-<<<<<<< HEAD
-			var b = childcontainer.Resolve<B>("B");
-=======
-			B b = childcontainer.Resolve("B") as B;
->>>>>>> ff99a746
-
-			Assert.IsNotNull(b);
-		}
-
-		[Test]
-		public void AddAndRemoveChildContainer()
-		{
-			IWindsorContainer childcontainer = new WindsorContainer();
-			container.AddChildContainer(childcontainer);
-			Assert.AreEqual(container, childcontainer.Parent);
-
-			container.RemoveChildContainer(childcontainer);
-			Assert.IsNull(childcontainer.Parent);
-
-			container.AddChildContainer(childcontainer);
-			Assert.AreEqual(container, childcontainer.Parent);
-		}
-
-		[Test]
-		public void AddAndRemoveChildContainerWithProperty()
-		{
-			IWindsorContainer childcontainer = new WindsorContainer();
-			childcontainer.Parent = container;
-			Assert.AreEqual(container, childcontainer.Parent);
-
-			childcontainer.Parent = null;
-			Assert.IsNull(childcontainer.Parent);
-
-			childcontainer.Parent = container;
-			Assert.AreEqual(container, childcontainer.Parent);
-		}
-
-		[Test]
-		[ExpectedException(typeof(KernelException))]
-		public void AddingToTwoParentContainsThrowsKernelException()
-		{
-			IWindsorContainer container3 = new WindsorContainer();
-			IWindsorContainer childcontainer = new WindsorContainer();
-			container.AddChildContainer(childcontainer);
-			container3.AddChildContainer(childcontainer);
-		}
-
-		[Test]
-		[ExpectedException(typeof(KernelException))]
-		public void AddingToTwoParentWithPropertyContainsThrowsKernelException()
-		{
-			IWindsorContainer container3 = new WindsorContainer();
-			IWindsorContainer childcontainer = new WindsorContainer();
-			childcontainer.Parent = container;
-			childcontainer.Parent = container3;
-		}
-
-		[Test]
-		public void StartWithParentContainer()
-		{
-			IWindsorContainer childcontainer = new WindsorContainer(container, new XmlInterpreter());
-
-			Assert.AreEqual(container, childcontainer.Parent);
-
-			childcontainer.Register(Component.For(typeof(B)).Named("B"));
-<<<<<<< HEAD
-			var b = childcontainer.Resolve<B>("B");
-=======
-			B b = childcontainer.Resolve("B") as B;
->>>>>>> ff99a746
-
-			Assert.IsNotNull(b);
-		}
-
-		public class A
-		{
-			public A()
-			{
-			}
-		}
-
-		public class B
-		{
-			public B(A a)
-			{
-			}
-		}
-	}
-}
-
-#endif+// Copyright 2004-2009 Castle Project - http://www.castleproject.org/
+// 
+// Licensed under the Apache License, Version 2.0 (the "License");
+// you may not use this file except in compliance with the License.
+// You may obtain a copy of the License at
+// 
+//     http://www.apache.org/licenses/LICENSE-2.0
+// 
+// Unless required by applicable law or agreed to in writing, software
+// distributed under the License is distributed on an "AS IS" BASIS,
+// WITHOUT WARRANTIES OR CONDITIONS OF ANY KIND, either express or implied.
+// See the License for the specific language governing permissions and
+// limitations under the License.
+
+#if !SILVERLIGHT // we do not support xml config on SL
+
+namespace Castle.Windsor.Tests
+{
+    using System;
+
+    using Castle.MicroKernel;
+    using Castle.MicroKernel.Registration;
+    using Castle.Windsor.Configuration.Interpreters;
+	using NUnit.Framework;
+
+	[TestFixture]
+	public class ChildContainerSupportTestCase
+	{
+		private IWindsorContainer container;
+
+		[SetUp]
+		public void Init()
+		{
+			container = new WindsorContainer();
+			container.Register(Component.For(typeof(A)).Named("A"));
+		}
+
+		[Test]
+		public void ResolveAgainstParentContainer()
+		{
+			IWindsorContainer childcontainer = new WindsorContainer();
+			container.AddChildContainer(childcontainer);
+
+			Assert.AreEqual(container, childcontainer.Parent);
+
+			childcontainer.Register(Component.For(typeof(B)).Named("B"));
+			var b = childcontainer.Resolve<B>("B");
+			Assert.IsNotNull(b);
+		}
+
+		[Test]
+		public void ResolveAgainstParentContainerWithProperty()
+		{
+			IWindsorContainer childcontainer = new WindsorContainer { Parent = container };
+
+			Assert.AreEqual(container, childcontainer.Parent);
+
+			childcontainer.Register(Component.For(typeof(B)).Named("B"));
+			var b = childcontainer.Resolve<B>("B");
+
+			Assert.IsNotNull(b);
+		}
+
+		[Test]
+		public void AddAndRemoveChildContainer()
+		{
+			IWindsorContainer childcontainer = new WindsorContainer();
+			container.AddChildContainer(childcontainer);
+			Assert.AreEqual(container, childcontainer.Parent);
+
+			container.RemoveChildContainer(childcontainer);
+			Assert.IsNull(childcontainer.Parent);
+
+			container.AddChildContainer(childcontainer);
+			Assert.AreEqual(container, childcontainer.Parent);
+		}
+
+		[Test]
+		public void AddAndRemoveChildContainerWithProperty()
+		{
+			IWindsorContainer childcontainer = new WindsorContainer();
+			childcontainer.Parent = container;
+			Assert.AreEqual(container, childcontainer.Parent);
+
+			childcontainer.Parent = null;
+			Assert.IsNull(childcontainer.Parent);
+
+			childcontainer.Parent = container;
+			Assert.AreEqual(container, childcontainer.Parent);
+		}
+
+		[Test]
+		[ExpectedException(typeof(KernelException))]
+		public void AddingToTwoParentContainsThrowsKernelException()
+		{
+			IWindsorContainer container3 = new WindsorContainer();
+			IWindsorContainer childcontainer = new WindsorContainer();
+			container.AddChildContainer(childcontainer);
+			container3.AddChildContainer(childcontainer);
+		}
+
+		[Test]
+		[ExpectedException(typeof(KernelException))]
+		public void AddingToTwoParentWithPropertyContainsThrowsKernelException()
+		{
+			IWindsorContainer container3 = new WindsorContainer();
+			IWindsorContainer childcontainer = new WindsorContainer();
+			childcontainer.Parent = container;
+			childcontainer.Parent = container3;
+		}
+
+		[Test]
+		public void StartWithParentContainer()
+		{
+			IWindsorContainer childcontainer = new WindsorContainer(container, new XmlInterpreter());
+
+			Assert.AreEqual(container, childcontainer.Parent);
+
+			childcontainer.Register(Component.For(typeof(B)).Named("B"));
+			var b = childcontainer.Resolve<B>("B");
+
+			Assert.IsNotNull(b);
+		}
+
+		public class A
+		{
+			public A()
+			{
+			}
+		}
+
+		public class B
+		{
+			public B(A a)
+			{
+			}
+		}
+	}
+}
+
+#endif