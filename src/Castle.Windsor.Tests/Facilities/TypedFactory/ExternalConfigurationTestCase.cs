--- conflicted
+++ resolved
@@ -1,165 +1,145 @@
-// Copyright 2004-2010 Castle Project - http://www.castleproject.org/
-// 
-// Licensed under the Apache License, Version 2.0 (the "License");
-// you may not use this file except in compliance with the License.
-// You may obtain a copy of the License at
-// 
-//     http://www.apache.org/licenses/LICENSE-2.0
-// 
-// Unless required by applicable law or agreed to in writing, software
-// distributed under the License is distributed on an "AS IS" BASIS,
-// WITHOUT WARRANTIES OR CONDITIONS OF ANY KIND, either express or implied.
-// See the License for the specific language governing permissions and
-// limitations under the License.
-
-#if (!SILVERLIGHT)
-
-namespace Castle.Windsor.Tests.Facilities.TypedFactory
-{
-	using Castle.Facilities.TypedFactory;
-	using Castle.MicroKernel.Registration;
-	using Castle.Windsor;
-	using Castle.Windsor.Installer;
-	using Castle.Windsor.Tests;
-	using Castle.Windsor.Tests.Facilities.TypedFactory.Components;
-	using Castle.Windsor.Tests.Facilities.TypedFactory.Factories;
-
-	using NUnit.Framework;
-
-	[TestFixture]
-	public class ExternalConfigurationTestCase
-	{
-		[SetUp]
-		public void Init()
-		{
-			var path = ConfigHelper.ResolveConfigPath("Facilities/TypedFactory/typedFactory_castle_config.xml");
-
-			container = new WindsorContainer();
-			container.Install(Configuration.FromXmlFile(path));
-			container.AddFacility<TypedFactoryFacility>("typedfactory");
-
-			container.Register(
-				Component.For(typeof(IProtocolHandler)).ImplementedBy(typeof(MirandaProtocolHandler)).Named("miranda"));
-			container.Register(
-				Component.For(typeof(IProtocolHandler)).ImplementedBy(typeof(MessengerProtocolHandler)).Named("messenger"));
-			container.Register(Component.For(typeof(IDummyComponent)).ImplementedBy(typeof(Component1)).Named("comp1"));
-			container.Register(Component.For(typeof(IDummyComponent)).ImplementedBy(typeof(Component2)).Named("comp2"));
-		}
-
-		[TearDown]
-		public void Finish()
-		{
-			container.Dispose();
-		}
-
-		private IWindsorContainer container;
-
-		[Test]
-		public void Factory1()
-		{
-<<<<<<< HEAD
-			var factory = container.Resolve<IProtocolHandlerFactory1>("protocolFac1");
-=======
-			var factory = (IProtocolHandlerFactory1)container.Resolve("protocolFac1");
->>>>>>> ff99a746
-
-			Assert.IsNotNull(factory);
-
-			var handler = factory.Create();
-
-			Assert.IsNotNull(handler);
-
-			factory.Release(handler);
-		}
-
-		[Test]
-		public void Factory2()
-		{
-<<<<<<< HEAD
-			var factory = container.Resolve<IProtocolHandlerFactory2>("protocolFac2");
-=======
-			var factory = (IProtocolHandlerFactory2)container.Resolve("protocolFac2");
->>>>>>> ff99a746
-
-			Assert.IsNotNull(factory);
-
-			var handler = factory.Create("miranda");
-			Assert.IsNotNull(handler);
-			Assert.IsTrue(handler is MirandaProtocolHandler);
-			factory.Release(handler);
-
-			handler = factory.Create("messenger");
-			Assert.IsNotNull(handler);
-			Assert.IsTrue(handler is MessengerProtocolHandler);
-			factory.Release(handler);
-		}
-
-		[Test]
-		public void Factory3()
-		{
-<<<<<<< HEAD
-			var factory = container.Resolve<IComponentFactory1>("compFactory1");
-=======
-			var factory = (IComponentFactory1)container.Resolve("compFactory1");
->>>>>>> ff99a746
-
-			Assert.IsNotNull(factory);
-
-			var comp1 = factory.Construct();
-			Assert.IsNotNull(comp1);
-
-			var comp2 = factory.Construct();
-			Assert.IsNotNull(comp2);
-		}
-
-		[Test]
-		public void Factory4()
-		{
-<<<<<<< HEAD
-			var factory = container.Resolve<IComponentFactory2>("compFactory2");
-=======
-			var factory = (IComponentFactory2)container.Resolve("compFactory2");
->>>>>>> ff99a746
-			Assert.IsNotNull(factory);
-
-			var comp1 = (IDummyComponent)factory.Construct("comp1");
-			Assert.IsTrue(comp1 is Component1);
-			Assert.IsNotNull(comp1);
-
-			var comp2 = (IDummyComponent)factory.Construct("comp2");
-			Assert.IsTrue(comp2 is Component2);
-			Assert.IsNotNull(comp2);
-		}
-
-		[Test]
-		public void No_Creation_Or_Destruction_methods_defined()
-		{
-<<<<<<< HEAD
-			var factory = container.Resolve<IComponentFactory1>("NoCreationOrDestructionDefined");
-=======
-			var factory = (IComponentFactory1)container.Resolve("NoCreationOrDestructionDefined");
->>>>>>> ff99a746
-
-			Assert.IsNotNull(factory);
-
-			var comp1 = factory.Construct();
-			Assert.IsNotNull(comp1);
-
-			var comp2 = factory.Construct();
-			Assert.IsNotNull(comp2);
-		}
-
-		[Test]
-		public void Selector_in_xml()
-		{
-			container.Register(
-				Component.For<IDummyComponent>().ImplementedBy<Component1>(),
-				Component.For<IDummyComponent>().ImplementedBy<Component2>().Named("one"));
-			var factory = container.Resolve<IComponentFactory1>("HasOneSelector");
-			var dummyComponent = factory.Construct();
-			Assert.IsInstanceOf<Component2>(dummyComponent);
-		}
-	}
-}
-
-#endif+// Copyright 2004-2010 Castle Project - http://www.castleproject.org/
+// 
+// Licensed under the Apache License, Version 2.0 (the "License");
+// you may not use this file except in compliance with the License.
+// You may obtain a copy of the License at
+// 
+//     http://www.apache.org/licenses/LICENSE-2.0
+// 
+// Unless required by applicable law or agreed to in writing, software
+// distributed under the License is distributed on an "AS IS" BASIS,
+// WITHOUT WARRANTIES OR CONDITIONS OF ANY KIND, either express or implied.
+// See the License for the specific language governing permissions and
+// limitations under the License.
+
+#if (!SILVERLIGHT)
+
+namespace Castle.Windsor.Tests.Facilities.TypedFactory
+{
+	using Castle.Facilities.TypedFactory;
+	using Castle.MicroKernel.Registration;
+	using Castle.Windsor;
+	using Castle.Windsor.Installer;
+	using Castle.Windsor.Tests;
+	using Castle.Windsor.Tests.Facilities.TypedFactory.Components;
+	using Castle.Windsor.Tests.Facilities.TypedFactory.Factories;
+
+	using NUnit.Framework;
+
+	[TestFixture]
+	public class ExternalConfigurationTestCase
+	{
+		[SetUp]
+		public void Init()
+		{
+			var path = ConfigHelper.ResolveConfigPath("Facilities/TypedFactory/typedFactory_castle_config.xml");
+
+			container = new WindsorContainer();
+			container.Install(Configuration.FromXmlFile(path));
+			container.AddFacility<TypedFactoryFacility>("typedfactory");
+
+			container.Register(
+				Component.For(typeof(IProtocolHandler)).ImplementedBy(typeof(MirandaProtocolHandler)).Named("miranda"));
+			container.Register(
+				Component.For(typeof(IProtocolHandler)).ImplementedBy(typeof(MessengerProtocolHandler)).Named("messenger"));
+			container.Register(Component.For(typeof(IDummyComponent)).ImplementedBy(typeof(Component1)).Named("comp1"));
+			container.Register(Component.For(typeof(IDummyComponent)).ImplementedBy(typeof(Component2)).Named("comp2"));
+		}
+
+		[TearDown]
+		public void Finish()
+		{
+			container.Dispose();
+		}
+
+		private IWindsorContainer container;
+
+		[Test]
+		public void Factory1()
+		{
+			var factory = container.Resolve<IProtocolHandlerFactory1>("protocolFac1");
+
+			Assert.IsNotNull(factory);
+
+			var handler = factory.Create();
+
+			Assert.IsNotNull(handler);
+
+			factory.Release(handler);
+		}
+
+		[Test]
+		public void Factory2()
+		{
+			var factory = container.Resolve<IProtocolHandlerFactory2>("protocolFac2");
+
+			Assert.IsNotNull(factory);
+
+			var handler = factory.Create("miranda");
+			Assert.IsNotNull(handler);
+			Assert.IsTrue(handler is MirandaProtocolHandler);
+			factory.Release(handler);
+
+			handler = factory.Create("messenger");
+			Assert.IsNotNull(handler);
+			Assert.IsTrue(handler is MessengerProtocolHandler);
+			factory.Release(handler);
+		}
+
+		[Test]
+		public void Factory3()
+		{
+			var factory = container.Resolve<IComponentFactory1>("compFactory1");
+
+			Assert.IsNotNull(factory);
+
+			var comp1 = factory.Construct();
+			Assert.IsNotNull(comp1);
+
+			var comp2 = factory.Construct();
+			Assert.IsNotNull(comp2);
+		}
+
+		[Test]
+		public void Factory4()
+		{
+			var factory = container.Resolve<IComponentFactory2>("compFactory2");
+			Assert.IsNotNull(factory);
+
+			var comp1 = (IDummyComponent)factory.Construct("comp1");
+			Assert.IsTrue(comp1 is Component1);
+			Assert.IsNotNull(comp1);
+
+			var comp2 = (IDummyComponent)factory.Construct("comp2");
+			Assert.IsTrue(comp2 is Component2);
+			Assert.IsNotNull(comp2);
+		}
+
+		[Test]
+		public void No_Creation_Or_Destruction_methods_defined()
+		{
+			var factory = container.Resolve<IComponentFactory1>("NoCreationOrDestructionDefined");
+
+			Assert.IsNotNull(factory);
+
+			var comp1 = factory.Construct();
+			Assert.IsNotNull(comp1);
+
+			var comp2 = factory.Construct();
+			Assert.IsNotNull(comp2);
+		}
+
+		[Test]
+		public void Selector_in_xml()
+		{
+			container.Register(
+				Component.For<IDummyComponent>().ImplementedBy<Component1>(),
+				Component.For<IDummyComponent>().ImplementedBy<Component2>().Named("one"));
+			var factory = container.Resolve<IComponentFactory1>("HasOneSelector");
+			var dummyComponent = factory.Construct();
+			Assert.IsInstanceOf<Component2>(dummyComponent);
+		}
+	}
+}
+
+#endif