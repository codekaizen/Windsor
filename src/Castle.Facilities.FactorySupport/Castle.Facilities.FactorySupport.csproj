--- conflicted
+++ resolved
@@ -1,19 +1,12 @@
 ﻿<Project Sdk="Microsoft.NET.Sdk">
 
-<<<<<<< HEAD
-  <Import Project="..\..\buildscripts\common.props"></Import>
-  
-  <PropertyGroup>
-    <TargetFramework>net45</TargetFramework>
-=======
   <PropertyGroup>
     <TargetFrameworks>net45;netstandard1.6</TargetFrameworks>
   </PropertyGroup>
 
-  <Import Project="..\..\common.props"></Import>
+  <Import Project="..\..\buildscripts\common.props"></Import>
   
   <PropertyGroup>
->>>>>>> b11360e0
     <GeneratePackageOnBuild>true</GeneratePackageOnBuild>
     <PackageId>Castle.FactorySupportFacility</PackageId>
     <Title>Castle Windsor factory support facility</Title>
